--- conflicted
+++ resolved
@@ -84,6 +84,7 @@
         final String replayChannel,
         final int replayStreamId)
     {
+
         this.controlPublication = controlPublication;
         this.controlSessionProxy = controlSessionProxy;
         this.replaySessionId = replaySessionId;
@@ -182,17 +183,7 @@
 
     public void abort()
     {
-<<<<<<< HEAD
         aborted = true;
-=======
-        if (controlPublication.isConnected())
-        {
-            controlSessionProxy.sendReplayAborted(
-                correlationId, replaySessionId, replayPublication.position(), controlPublication
-            );
-        }
-
->>>>>>> 731bc4d6
         this.state = State.INACTIVE;
     }
 
@@ -328,10 +319,10 @@
         if (aborted && controlPublication.isConnected())
         {
             controlSessionProxy.sendReplayAborted(
-                controlPublication,
                 correlationId,
                 replaySessionId,
-                replayPublication.position());
+                replayPublication.position(),
+                controlPublication);
         }
 
         // TODO: if we want a NoOp client lock in the DEDICATED mode this needs to be done on the replayer
